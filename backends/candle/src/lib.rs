mod alibi;
#[cfg(feature = "cuda")]
mod compute_cap;
#[cfg(feature = "cuda")]
mod flash_attn;
mod layers;
mod models;

use anyhow::Context;
use candle::{DType, Device};
use candle_nn::VarBuilder;
use nohash_hasher::BuildNoHashHasher;
use serde::{de::Deserializer, Deserialize};
use std::collections::HashMap;
use std::path::Path;
use text_embeddings_backend_core::{
    Backend, BackendError, Batch, Embedding, Embeddings, ModelType, Predictions,
};

#[cfg(feature = "cuda")]
use crate::compute_cap::{
    compatible_compute_cap, get_compile_compute_cap, get_runtime_compute_cap,
};
use crate::models::{
<<<<<<< HEAD
    BertConfig, BertModel, DebertaV2Config, DebertaV2Model, Dense, DenseConfig, DenseLayer,
    DistilBertConfig, DistilBertModel, GTEConfig, GTEModel, JinaBertModel, JinaCodeBertModel,
    MPNetConfig, MPNetModel, MistralConfig, Model, ModernBertConfig, ModernBertModel,
    NomicBertModel, NomicConfig, Qwen2Config, Qwen3Config, Qwen3Model,
=======
    BertConfig, BertModel, Dense, DenseConfig, DenseLayer, DistilBertConfig, DistilBertModel,
    GTEConfig, GTEModel, Gemma3Config, Gemma3Model, JinaBertModel, JinaCodeBertModel, MPNetConfig,
    MPNetModel, MistralConfig, Model, ModernBertConfig, ModernBertModel, NomicBertModel,
    NomicConfig, Qwen2Config, Qwen3Config, Qwen3Model,
>>>>>>> 9ef569d8
};
#[cfg(feature = "cuda")]
use crate::models::{
    FlashBertModel, FlashDistilBertModel, FlashGTEModel, FlashJinaBertModel,
    FlashJinaCodeBertModel, FlashMistralModel, FlashModernBertModel, FlashNomicBertModel,
    FlashQwen2Model, FlashQwen3Model,
};

/// This enum is needed to be able to differentiate between jina models that also use
/// the `bert` model type and valid Bert models.
#[derive(Debug, Clone, PartialEq)]
pub enum BertConfigWrapper {
    JinaBert(BertConfig),
    JinaCodeBert(BertConfig),
    Bert(BertConfig),
}

/// Custom deserializer is required as we need to capture both whether the `_name_or_path` value
/// is any of the JinaBERT alternatives, or alternatively to also support fine-tunes and re-uploads
/// with Sentence Transformers, we also need to check the value for the `auto_map.AutoConfig`
/// configuration file, and see if that points to the relevant remote code repositories on the Hub
impl<'de> Deserialize<'de> for BertConfigWrapper {
    fn deserialize<D>(deserializer: D) -> Result<Self, D::Error>
    where
        D: Deserializer<'de>,
    {
        use serde::de::Error;

        #[allow(unused_mut)]
        let mut value = serde_json::Value::deserialize(deserializer)?;

        let name_or_path = value
            .get("_name_or_path")
            .and_then(|v| v.as_str())
            .map(ToString::to_string)
            .unwrap_or_default();

        let auto_config = value
            .get("auto_map")
            .and_then(|v| v.get("AutoConfig"))
            .and_then(|v| v.as_str())
            .map(ToString::to_string)
            .unwrap_or_default();

        let config = BertConfig::deserialize(value).map_err(Error::custom)?;

        if name_or_path == "jinaai/jina-bert-implementation"
            || auto_config.contains("jinaai/jina-bert-implementation")
        {
            // https://huggingface.co/jinaai/jina-bert-implementation
            Ok(Self::JinaBert(config))
        } else if name_or_path == "jinaai/jina-bert-v2-qk-post-norm"
            || auto_config.contains("jinaai/jina-bert-v2-qk-post-norm")
        {
            // https://huggingface.co/jinaai/jina-bert-v2-qk-post-norm
            Ok(Self::JinaCodeBert(config))
        } else {
            Ok(Self::Bert(config))
        }
    }
}

#[derive(Deserialize)]
#[serde(tag = "model_type", rename_all = "kebab-case")]
enum Config {
    Bert(BertConfigWrapper),
    Camembert(BertConfig),
    #[serde(rename = "deberta-v2")]
    DebertaV2(DebertaV2Config),
    #[serde(rename(deserialize = "distilbert"))]
    DistilBert(DistilBertConfig),
    #[serde(rename(deserialize = "gemma3_text"))]
    Gemma3(Gemma3Config),
    #[serde(alias = "new")]
    Gte(GTEConfig),
    #[serde(rename = "mpnet")]
    MPNet(MPNetConfig),
    #[allow(dead_code)]
    Mistral(MistralConfig),
    #[serde(rename(deserialize = "modernbert"))]
    ModernBert(ModernBertConfig),
    #[serde(rename(deserialize = "nomic_bert"))]
    NomicBert(NomicConfig),
    #[allow(dead_code)]
    Qwen2(Qwen2Config),
    #[allow(dead_code)]
    Qwen3(Qwen3Config),
    Roberta(BertConfig),
    XlmRoberta(BertConfig),
}

pub struct CandleBackend {
    device: Device,
    model: Box<dyn Model + Send>,
    dense_layers: Vec<Box<dyn DenseLayer + Send>>,
}

impl CandleBackend {
    pub fn new(
        model_path: &Path,
        dtype: String,
        model_type: ModelType,
        dense_paths: Option<Vec<String>>,
    ) -> Result<Self, BackendError> {
        // Default files
        let default_safetensors = model_path.join("model.safetensors");
        let default_pytorch = model_path.join("pytorch_model.bin");

        // Single Files
        let model_files = if default_safetensors.exists() {
            vec![default_safetensors]
        } else if default_pytorch.exists() {
            vec![default_pytorch]
        }
        // Sharded weights
        else {
            // Get index file
            let index_file = model_path.join("model.safetensors.index.json");

            // Parse file
            let index_file_string: String = std::fs::read_to_string(&index_file)
                .map_err(|err| BackendError::Start(err.to_string()))?;
            let json: serde_json::Value = serde_json::from_str(&index_file_string)
                .map_err(|err| BackendError::Start(err.to_string()))?;

            let weight_map = match json.get("weight_map") {
                None => {
                    return Err(BackendError::Start(format!(
                        "no weight map in {index_file:?}"
                    )));
                }
                Some(serde_json::Value::Object(map)) => map,
                Some(_) => {
                    return Err(BackendError::Start(format!(
                        "weight map in {index_file:?} is not a map"
                    )));
                }
            };
            let mut safetensors_files = std::collections::HashSet::new();
            for value in weight_map.values() {
                if let Some(file) = value.as_str() {
                    safetensors_files.insert(file.to_string());
                }
            }

            // Collect paths
            safetensors_files
                .iter()
                .map(|n| model_path.join(n))
                .collect()
        };

        // Load config
        let config: String = std::fs::read_to_string(model_path.join("config.json"))
            .context("Unable to read config file")
            .map_err(|err| BackendError::Start(format!("{err:?}")))?;
        let config: Config = serde_json::from_str(&config)
            .context("Model is not supported")
            .map_err(|err| BackendError::Start(format!("{err:?}")))?;

        // Get candle device
        let device = if candle::utils::cuda_is_available() {
            #[cfg(feature = "cuda")]
            match compatible_compute_cap() {
                Ok(true) => Device::new_cuda(0),
                Ok(false) => {
                    return Err(BackendError::Start(format!(
                        "Runtime compute cap {} is not compatible with compile time compute cap {}",
                        get_runtime_compute_cap().unwrap(),
                        get_compile_compute_cap().unwrap()
                    )));
                }
                Err(err) => {
                    tracing::warn!("Could not find a compatible CUDA device on host: {err:?}");
                    tracing::warn!("Using CPU instead");
                    Ok(Device::Cpu)
                }
            }
            #[cfg(not(feature = "cuda"))]
            Ok(Device::Cpu)
        } else if candle::utils::metal_is_available() {
            Device::new_metal(0)
        } else {
            Ok(Device::Cpu)
        }
        .map_err(|err| BackendError::Start(err.to_string()))?;

        // Get candle dtype
        let dtype = if &dtype == "float32" {
            Ok(DType::F32)
        } else if &dtype == "float16" {
            Ok(DType::F16)
        } else {
            Err(BackendError::Start(format!(
                "DType {dtype} is not supported"
            )))
        }?;

        let vb = if model_files.len() == 1 && model_files[0].extension().unwrap() == "bin" {
            VarBuilder::from_pth(&model_files[0], dtype, &device)
        } else {
            unsafe { VarBuilder::from_mmaped_safetensors(&model_files, dtype, &device) }
        }
        .s()?;

        let model: Result<Box<dyn Model + Send>, BackendError> = match (config, &device) {
            #[cfg(not(feature = "cuda"))]
            (_, Device::Cuda(_)) => Err(BackendError::Start(
                "`cuda` feature is not enabled".to_string(),
            )),
            (Config::Bert(config), Device::Cpu | Device::Metal(_)) => match config {
                BertConfigWrapper::JinaBert(config) => {
                    tracing::info!("Starting JinaBert model on {:?}", device);
                    Ok(Box::new(JinaBertModel::load(vb, &config, model_type).s()?))
                }
                BertConfigWrapper::JinaCodeBert(config) => {
                    tracing::info!("Starting JinaCodeBert model on {:?}", device);
                    Ok(Box::new(
                        JinaCodeBertModel::load(vb, &config, model_type).s()?,
                    ))
                }
                BertConfigWrapper::Bert(config) => {
                    tracing::info!("Starting Bert model on {:?}", device);
                    Ok(Box::new(BertModel::load(vb, &config, model_type).s()?))
                }
            },
            (Config::DebertaV2(config), Device::Cpu | Device::Metal(_) | Device::Cuda(_)) => {
                tracing::info!(
                    "Starting DeBERTa-V2 model on {:?} with dtype {:?}",
                    device,
                    dtype
                );
                Ok(Box::new(DebertaV2Model::load(vb, &config, model_type).s()?))
            }
            (
                Config::Camembert(config) | Config::Roberta(config) | Config::XlmRoberta(config),
                Device::Cpu | Device::Metal(_),
            ) => {
                tracing::info!("Starting Bert model on {:?}", device);
                Ok(Box::new(
                    BertModel::load_roberta(vb, &config, model_type).s()?,
                ))
            }
            (Config::DistilBert(config), Device::Cpu | Device::Metal(_)) => {
                tracing::info!("Starting DistilBert model on {:?}", device);
                Ok(Box::new(
                    DistilBertModel::load(vb, &config, model_type).s()?,
                ))
            }
            (Config::Gemma3(config), Device::Cpu | Device::Metal(_)) => {
                if dtype != DType::F32 {
                    Err(BackendError::Start(
                        "Gemma3 is only supported in fp32 precision".to_string(),
                    ))
                } else {
                    tracing::info!("Starting Gemma3 model on {:?}", device);
                    Ok(Box::new(Gemma3Model::load(vb, &config, model_type).s()?))
                }
            }
            (Config::Gte(config), Device::Cpu | Device::Metal(_)) => {
                tracing::info!("Starting GTE model on {:?}", device);
                Ok(Box::new(GTEModel::load(vb, &config, model_type).s()?))
            }
            (Config::MPNet(config), _) => {
                tracing::info!("Starting MPNet model on {:?}", device);
                Ok(Box::new(MPNetModel::load(vb, &config, model_type).s()?))
            }
            (Config::Mistral(_), Device::Cpu | Device::Metal(_)) => Err(BackendError::Start(
                "Mistral is only supported on Cuda devices in fp16 with flash attention enabled"
                    .to_string(),
            )),
            (Config::ModernBert(config), Device::Cpu | Device::Metal(_)) => {
                tracing::info!("Starting ModernBert model on {:?}", device);
                Ok(Box::new(
                    ModernBertModel::load(vb, &config, model_type).s()?,
                ))
            }
            (Config::NomicBert(config), Device::Cpu | Device::Metal(_)) => {
                tracing::info!("Starting NomicBert model on {:?}", device);
                Ok(Box::new(NomicBertModel::load(vb, &config, model_type).s()?))
            }
            (Config::Qwen2(_), Device::Cpu | Device::Metal(_)) => Err(BackendError::Start(
                "Qwen2 is only supported on Cuda devices in fp16 with flash attention enabled"
                    .to_string(),
            )),
            (Config::Qwen3(config), Device::Cpu | Device::Metal(_)) => {
                tracing::info!("Starting Qwen3 model on {:?}", device);
                Ok(Box::new(Qwen3Model::load(vb, &config, model_type).s()?))
            }
            #[cfg(feature = "cuda")]
            (Config::Bert(config), Device::Cuda(_)) => {
                if cfg!(any(feature = "flash-attn", feature = "flash-attn-v1"))
                    && dtype == DType::F16
                    // Allow disabling because of flash attention v1 precision problems
                    // See: https://github.com/huggingface/text-embeddings-inference/issues/37
                    && &std::env::var("USE_FLASH_ATTENTION").unwrap_or("True".to_string()).to_lowercase() == "true"
                {
                    match config {
                        BertConfigWrapper::JinaBert(config) => {
                            tracing::info!("Starting FlashJinaBert model on {:?}", device);
                            Ok(Box::new(
                                FlashJinaBertModel::load(vb, &config, model_type).s()?,
                            ))
                        }
                        BertConfigWrapper::JinaCodeBert(config) => {
                            tracing::info!("Starting FlashJinaCodeBert model on {:?}", device);
                            Ok(Box::new(
                                FlashJinaCodeBertModel::load(vb, &config, model_type).s()?,
                            ))
                        }
                        BertConfigWrapper::Bert(config) => {
                            tracing::info!("Starting FlashBert model on {:?}", device);
                            Ok(Box::new(FlashBertModel::load(vb, &config, model_type).s()?))
                        }
                    }
                } else {
                    match config {
                        BertConfigWrapper::JinaBert(config) => {
                            tracing::info!("Starting JinaBert model on {:?}", device);
                            Ok(Box::new(JinaBertModel::load(vb, &config, model_type).s()?))
                        }
                        BertConfigWrapper::JinaCodeBert(config) => {
                            tracing::info!("Starting JinaCodeBert model on {:?}", device);
                            Ok(Box::new(
                                JinaCodeBertModel::load(vb, &config, model_type).s()?,
                            ))
                        }
                        BertConfigWrapper::Bert(config) => {
                            tracing::info!("Starting Bert model on {:?}", device);
                            Ok(Box::new(BertModel::load(vb, &config, model_type).s()?))
                        }
                    }
                }
            }
            #[cfg(feature = "cuda")]
            (
                Config::Camembert(config) | Config::Roberta(config) | Config::XlmRoberta(config),
                Device::Cuda(_),
            ) => {
                if cfg!(any(feature = "flash-attn", feature = "flash-attn-v1"))
                    && dtype == DType::F16
                    // Allow disabling because of flash attention v1 precision problems
                    // See: https://github.com/huggingface/text-embeddings-inference/issues/37
                    && &std::env::var("USE_FLASH_ATTENTION").unwrap_or("True".to_string()).to_lowercase() == "true"
                {
                    tracing::info!("Starting FlashBert model on {:?}", device);
                    Ok(Box::new(
                        FlashBertModel::load_roberta(vb, &config, model_type).s()?,
                    ))
                } else {
                    tracing::info!("Starting Bert model on {:?}", device);
                    Ok(Box::new(
                        BertModel::load_roberta(vb, &config, model_type).s()?,
                    ))
                }
            }
            #[cfg(feature = "cuda")]
            (Config::DistilBert(config), Device::Cuda(_)) => {
                if cfg!(feature = "flash-attn")
                    && dtype == DType::F16
                    && &std::env::var("USE_FLASH_ATTENTION")
                        .unwrap_or("True".to_string())
                        .to_lowercase()
                        == "true"
                {
                    tracing::info!("Starting FlashDistilBert model on {:?}", device);
                    Ok(Box::new(
                        FlashDistilBertModel::load(vb, &config, model_type).s()?,
                    ))
                } else {
                    tracing::info!("Starting DistilBertModel model on {:?}", device);
                    Ok(Box::new(
                        DistilBertModel::load(vb, &config, model_type).s()?,
                    ))
                }
            }
            #[cfg(feature = "cuda")]
            (Config::Gemma3(config), Device::Cuda(_)) => {
                if dtype != DType::F32 {
                    Err(BackendError::Start(
                        "Gemma3 is only supported in fp32 precision".to_string(),
                    ))
                } else {
                    tracing::info!("Starting Gemma3 model on {:?}", device);
                    Ok(Box::new(Gemma3Model::load(vb, &config, model_type).s()?))
                }
            }
            #[cfg(feature = "cuda")]
            (Config::Gte(config), Device::Cuda(_)) => {
                if dtype != DType::F16
                    || !cfg!(any(feature = "flash-attn", feature = "flash-attn-v1"))
                    || &std::env::var("USE_FLASH_ATTENTION")
                        .unwrap_or("True".to_string())
                        .to_lowercase()
                        != "true"
                {
                    tracing::info!("Starting GTE model on {:?}", device);
                    Ok(Box::new(GTEModel::load(vb, &config, model_type).s()?))
                } else {
                    tracing::info!("Starting FlashGTE model on {:?}", device);
                    Ok(Box::new(FlashGTEModel::load(vb, &config, model_type).s()?))
                }
            }
            #[cfg(feature = "cuda")]
            (Config::Mistral(config), Device::Cuda(_)) => {
                if dtype != DType::F16
                    || !cfg!(feature = "flash-attn")
                    || get_runtime_compute_cap().unwrap() < 80
                    || &std::env::var("USE_FLASH_ATTENTION")
                        .unwrap_or("True".to_string())
                        .to_lowercase()
                        != "true"
                {
                    return Err(BackendError::Start("Mistral is only supported on Cuda devices in fp16 with flash attention v2 enabled".to_string()));
                }
                tracing::info!("Starting FlashMistral model on {:?}", device);
                Ok(Box::new(
                    FlashMistralModel::load(vb, &config, model_type).s()?,
                ))
            }
            #[cfg(feature = "cuda")]
            (Config::ModernBert(config), Device::Cuda(_)) => {
                if cfg!(feature = "flash-attn")
                    && dtype == DType::F16
                    // Allow disabling because of flash attention v1 precision problems
                    // See: https://github.com/huggingface/text-embeddings-inference/issues/37
                    && &std::env::var("USE_FLASH_ATTENTION").unwrap_or("True".to_string()).to_lowercase() == "true"
                {
                    tracing::info!("Starting FlashModernBert model on {:?}", device);
                    Ok(Box::new(
                        FlashModernBertModel::load(vb, &config, model_type).s()?,
                    ))
                } else {
                    #[cfg(feature = "flash-attn-v1")]
                    tracing::warn!("Flash attention V1 cannot be used with ModernBert because it lacks windowing support.");
                    tracing::info!("Starting ModernBert model on {:?}", device);
                    Ok(Box::new(
                        ModernBertModel::load(vb, &config, model_type).s()?,
                    ))
                }
            }
            #[cfg(feature = "cuda")]
            (Config::NomicBert(config), Device::Cuda(_)) => {
                if cfg!(feature = "flash-attn")
                    && dtype == DType::F16
                    && &std::env::var("USE_FLASH_ATTENTION")
                        .unwrap_or("True".to_string())
                        .to_lowercase()
                        == "true"
                {
                    tracing::info!("Starting FlashNomicBert model on {:?}", device);
                    Ok(Box::new(
                        FlashNomicBertModel::load(vb, &config, model_type).s()?,
                    ))
                } else {
                    tracing::info!("Starting NomicBert model on {:?}", device);
                    Ok(Box::new(NomicBertModel::load(vb, &config, model_type).s()?))
                }
            }
            #[cfg(feature = "cuda")]
            (Config::Qwen2(config), Device::Cuda(_)) => {
                if dtype != DType::F16
                    || !cfg!(any(feature = "flash-attn", feature = "flash-attn-v1"))
                    || &std::env::var("USE_FLASH_ATTENTION")
                        .unwrap_or("True".to_string())
                        .to_lowercase()
                        != "true"
                {
                    return Err(BackendError::Start("Qwen2 is only supported on Cuda devices in fp16 with flash attention v2 enabled".to_string()));
                }
                tracing::info!("Starting FlashQwen2 model on {:?}", device);
                Ok(Box::new(
                    FlashQwen2Model::load(vb, &config, model_type).s()?,
                ))
            }
            #[cfg(feature = "cuda")]
            (Config::Qwen3(config), Device::Cuda(_)) => {
                if dtype != DType::F16
                    || !cfg!(any(feature = "flash-attn", feature = "flash-attn-v1"))
                    || &std::env::var("USE_FLASH_ATTENTION")
                        .unwrap_or("True".to_string())
                        .to_lowercase()
                        != "true"
                {
                    tracing::info!("Starting Qwen3 model on {:?}", device);
                    Ok(Box::new(Qwen3Model::load(vb, &config, model_type).s()?))
                } else {
                    tracing::info!("Starting FlashQwen3 model on {:?}", device);
                    Ok(Box::new(
                        FlashQwen3Model::load(vb, &config, model_type).s()?,
                    ))
                }
            }
        };

        // Load Dense layers from the provided Dense paths
        let mut dense_layers = Vec::new();
        if let Some(dense_paths) = &dense_paths {
            if !dense_paths.is_empty() {
                tracing::info!("Loading Dense module/s from path/s: {dense_paths:?}");

                for dense_path in dense_paths.iter() {
                    let dense_safetensors =
                        model_path.join(format!("{dense_path}/model.safetensors"));
                    let dense_pytorch = model_path.join(format!("{dense_path}/pytorch_model.bin"));

                    if dense_safetensors.exists() || dense_pytorch.exists() {
                        let dense_config_path =
                            model_path.join(format!("{dense_path}/config.json"));

                        let dense_config_str = std::fs::read_to_string(&dense_config_path)
                            .map_err(|err| {
                                BackendError::Start(format!(
                                    "Unable to read `{dense_path}/config.json` file: {err:?}",
                                ))
                            })?;
                        let dense_config: DenseConfig = serde_json::from_str(&dense_config_str)
                            .map_err(|err| {
                                BackendError::Start(format!(
                                    "Unable to parse `{dense_path}/config.json`: {err:?}",
                                ))
                            })?;

                        let dense_vb = if dense_safetensors.exists() {
                            unsafe {
                                VarBuilder::from_mmaped_safetensors(
                                    &[dense_safetensors],
                                    dtype,
                                    &device,
                                )
                            }
                            .s()?
                        } else {
                            VarBuilder::from_pth(&dense_pytorch, dtype, &device).s()?
                        };

                        let dense_layer = Box::new(Dense::load(dense_vb, &dense_config).s()?)
                            as Box<dyn DenseLayer + Send>;
                        dense_layers.push(dense_layer);

                        tracing::info!("Loaded Dense module from path: {dense_path}");
                    } else {
                        tracing::warn!("Dense module files not found for path: {dense_path}",);
                    }
                }
            }
        }

        Ok(Self {
            device,
            model: model?,
            dense_layers,
        })
    }
}

impl Backend for CandleBackend {
    fn max_batch_size(&self) -> Option<usize> {
        // Limit max batch size to 4 on CPU
        if matches!(self.device, Device::Cpu) {
            return Some(4);
        }
        None
    }

    fn health(&self) -> Result<(), BackendError> {
        Ok(())
    }

    fn is_padded(&self) -> bool {
        self.model.is_padded()
    }

    fn embed(&self, batch: Batch) -> Result<Embeddings, BackendError> {
        let batch_size = batch.len();
        let pooled_indices = batch.pooled_indices.clone();
        let raw_indices = batch.raw_indices.clone();

        // Used for indexing in the raw_embeddings tensor
        let input_lengths: Vec<usize> = (0..batch.len())
            .map(|i| {
                (batch.cumulative_seq_lengths[i + 1] - batch.cumulative_seq_lengths[i]) as usize
            })
            .collect();

        // Run forward
        let (pooled_embeddings, raw_embeddings) = self.model.embed(batch).e()?;

        // Apply Dense layers sequentially if available
        let pooled_embeddings = match pooled_embeddings {
            None => None,
            Some(mut pooled_embeddings) => {
                for dense in &self.dense_layers {
                    pooled_embeddings = dense.forward(&pooled_embeddings).e()?;
                }
                Some(pooled_embeddings)
            }
        };

        // Device => Host data transfer
        let pooled_embeddings = match pooled_embeddings {
            None => vec![],
            Some(pooled_embeddings) => pooled_embeddings.to_dtype(DType::F32).e()?.to_vec2().e()?,
        };

        // This transfer is expensive...
        let raw_embeddings = match raw_embeddings {
            None => vec![],
            Some(raw_embeddings) => raw_embeddings.to_dtype(DType::F32).e()?.to_vec2().e()?,
        };

        let mut embeddings =
            HashMap::with_capacity_and_hasher(batch_size, BuildNoHashHasher::default());
        for (i, e) in pooled_indices.into_iter().zip(pooled_embeddings) {
            embeddings.insert(i as usize, Embedding::Pooled(e));
        }

        let mut cumulative_length = 0;
        for i in raw_indices.into_iter() {
            let length = input_lengths[i as usize];
            let e = raw_embeddings[cumulative_length..cumulative_length + length].to_vec();
            embeddings.insert(i as usize, Embedding::All(e));
            cumulative_length += length;
        }

        Ok(embeddings)
    }

    fn predict(&self, batch: Batch) -> Result<Predictions, BackendError> {
        let batch_size = batch.len();

        let results = self.model.predict(batch).e()?;

        let results = results.to_dtype(DType::F32).e()?.to_vec2().e()?;

        let mut predictions =
            HashMap::with_capacity_and_hasher(batch_size, BuildNoHashHasher::default());
        for (i, r) in results.into_iter().enumerate() {
            predictions.insert(i, r);
        }

        Ok(predictions)
    }
}

pub trait WrapErr<O> {
    fn s(self) -> Result<O, BackendError>;
    fn e(self) -> Result<O, BackendError>;
}

impl<O> WrapErr<O> for Result<O, candle::Error> {
    fn s(self) -> Result<O, BackendError> {
        self.map_err(|e| BackendError::Start(e.to_string()))
    }
    fn e(self) -> Result<O, BackendError> {
        self.map_err(|e| BackendError::Inference(e.to_string()))
    }
}<|MERGE_RESOLUTION|>--- conflicted
+++ resolved
@@ -22,17 +22,10 @@
     compatible_compute_cap, get_compile_compute_cap, get_runtime_compute_cap,
 };
 use crate::models::{
-<<<<<<< HEAD
-    BertConfig, BertModel, DebertaV2Config, DebertaV2Model, Dense, DenseConfig, DenseLayer,
-    DistilBertConfig, DistilBertModel, GTEConfig, GTEModel, JinaBertModel, JinaCodeBertModel,
-    MPNetConfig, MPNetModel, MistralConfig, Model, ModernBertConfig, ModernBertModel,
-    NomicBertModel, NomicConfig, Qwen2Config, Qwen3Config, Qwen3Model,
-=======
-    BertConfig, BertModel, Dense, DenseConfig, DenseLayer, DistilBertConfig, DistilBertModel,
+    BertConfig, BertModel, DebertaV2Config, DebertaV2Model, Dense, DenseConfig, DenseLayer, DistilBertConfig, DistilBertModel,
     GTEConfig, GTEModel, Gemma3Config, Gemma3Model, JinaBertModel, JinaCodeBertModel, MPNetConfig,
     MPNetModel, MistralConfig, Model, ModernBertConfig, ModernBertModel, NomicBertModel,
     NomicConfig, Qwen2Config, Qwen3Config, Qwen3Model,
->>>>>>> 9ef569d8
 };
 #[cfg(feature = "cuda")]
 use crate::models::{
